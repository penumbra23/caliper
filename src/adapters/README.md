--- conflicted
+++ resolved
@@ -102,20 +102,12 @@
   ```
 * Add predefined Network files into the directory `network/`:  These files will be useful when Caliper is trying to simulate your blockchain system. Please add all of the related files what a new boot blockchain system needs.
 * Add your own network configuration file into the corresponding network folder: Make sure the files that are necessary to boot your blockchain are specified here.
-<<<<<<< HEAD
 * Define your command which will be excuted before and after the test
 * Define your own smart contracts:  As Caliper has several test cases now, it is necessary to realize your own smart contracts according to current test cases, eg. you could provide your smart contracts about opening an account, querying an account, deleting an account and transfering according to the test case `simple`. Your own smart contracts could be put into the directory `src/contract/myblockchain/`.
-* Define the installation script: To facilliate other user, an installation script in the file `packeage.json` is appreciated. Your packages and  other dependencies should be added. 
-=======
-* Define your command which will be executed before and after the test
-* Define your own smart contracts: Your own smart contracts could be put into the dir `src/contract/myblockchain/`.
-* Define your test module: Use Blockchain NBI to write your own test script which should include 3 functions(init(), run()and end()) as the files in the dir `bechmark/simple/open.js` and  `bechmark/simple/query.js`, and change the callback property in the test configuration file into current test script's path.
-
-* Define the installation script: To facilitate other users, an installation script in the file `package.json` is appreciated.  
->>>>>>> 729b18de
+* Define the installation script: To faciliate other user, an installation script in the file `packeage.json` is appreciated. Your packages and  other dependencies should be added. 
   ```
   "scripts": {
     "myblockchain-deps": "npm install --no-save myblockchainpackage
   }
   ```
-If you would like to define your test module, please use Blockchain NBI to write your own test script which should include 3 functions(init(), run()and end()) as the files in the directory `bechmark/simple/open.js` and  `bechmark/simple/query.js`, and change the callback property in the test configuration file into current test script's path. The whole flow of Benchmarks is referred to  [Writing Benchmarks]({{ site.baseurl }}{% link docs/Writing_Benchmarks.md %}).+If you would like to define your test module, please use Blockchain NBI to write your own test script which should include 3 functions(init(), run()and end()) as the files in the directory `bechmark/simple/open.js` and  `bechmark/simple/query.js`, and change the callback property in the test configuration file into current test script's path.